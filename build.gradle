--- conflicted
+++ resolved
@@ -1,35 +1,4 @@
 buildscript {
-<<<<<<< HEAD
-    ext {
-        log4jVersion = '1.2.17'
-        springBootVersion = '2.2.0.M6'
-        eclipsePersistenceVersion = '2.1.1'
-        kryoVersion = '4.0.2'
-        springCloudClusterVersion = '1.0.2.RELEASE'
-        springShellVersion = '1.1.0.RELEASE'
-        eclipseEmfXmiVersion = '2.11.1-v20150805-0538'
-        eclipseUml2CommonVersion = '2.0.0-v20140602-0749'
-        eclipseEmfCommonVersion = '2.11.0-v20150805-0538'
-        eclipseUml2TypesVersion = '2.0.0-v20140602-0749'
-        eclipseEmfEcoreVersion = '2.11.1-v20150805-0538'
-        eclipseUml2UmlVersion = '5.0.0-v20140602-0749'
-        curatorVersion = '2.11.1'
-        docResourcesVersion = '0.1.1.RELEASE'
-        awaitilityVersion = '3.1.6'
-        reactorBlockHoundVersion = '1.0.0.M3'
-    }
-    repositories {
-        maven { url 'https://repo.springsource.org/libs-release' }
-        maven { url 'https://repo.springsource.org/plugins-release' }
-        maven { url 'https://repo.springsource.org/plugins-snapshot' }
-    }
-    dependencies {
-        classpath('io.spring.gradle:propdeps-plugin:0.0.8')
-        classpath('org.asciidoctor:asciidoctor-gradle-plugin:1.5.6')
-        classpath 'org.asciidoctor:asciidoctorj-pdf:1.5.0-alpha.16'
-        classpath("org.springframework.boot:spring-boot-gradle-plugin:$springBootVersion")
-    }
-=======
 	ext {
 		log4jVersion = '1.2.17'
 		springBootVersion = '2.2.0.RELEASE'
@@ -59,7 +28,6 @@
 		classpath 'org.asciidoctor:asciidoctorj-pdf:1.5.0-alpha.16'
 		classpath("org.springframework.boot:spring-boot-gradle-plugin:$springBootVersion")
 	}
->>>>>>> 7465451c
 }
 
 def recipeProjects() {
